--- conflicted
+++ resolved
@@ -2,7 +2,6 @@
 package static
 
 import (
-	"bytes"
 	"crypto/sha1"
 	"embed"
 	"encoding/base32"
@@ -16,14 +15,8 @@
 	"sync"
 	"time"
 
-<<<<<<< HEAD
 	"github.com/pgaskin/ottrec-website/internal/httpfile"
-=======
-	"github.com/klauspost/compress/gzip"
-	"github.com/klauspost/compress/zstd"
-	"github.com/pgaskin/ottrec-website/internal/httpx"
 	"github.com/pgaskin/ottrec-website/internal/postcss"
->>>>>>> 7d265565
 )
 
 // TODO: refactor, compress assets in the background, support renaming assets per group
@@ -83,14 +76,8 @@
 	HashName     string
 	ContentType  string
 	Hash         string
-<<<<<<< HEAD
 	Raw          []byte
 	compressed   http.Handler
-=======
-	Encodings    []string
-	Raw          [][]byte
-	prepare      func() ([]byte, error)
->>>>>>> 7d265565
 	compressOnce sync.Once
 }
 
